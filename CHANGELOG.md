# Change Log
All notable changes to this project will be documented in this file.
This project adheres to [Semantic Versioning](http://semver.org/).

## Unreleased

In an attempt to make this library more "idiomatic" some functions have been renamed, for the full list of changes see below.

### Added
 - Added more documentation.
 - Added `Shards`, `Replicas` and `PrimaryReplicaTag` optional arguments in `TableCreateOpts`.
 - Added `MultiGroup` and `MultiGroupByIndex` which are equivalent to the running `group` with the `multi` optional argument set to true.

<<<<<<< HEAD
### Fixed 
 - Fixed issue causing inconsistent results when unmarshaling query response into structs (#192)
=======
### Fixed
 - Fixed issue causing errors when closing a changefeed cursor (#191)
>>>>>>> ba0ec4c2

### Changed 
 - Renamed `Db` to `DB`.
 - Renamed `DbCreate` to `DBCreate`.
 - Renamed `DbDrop` to `DBDrop`.
 - Renamed `RqlConnectionError` to `RQLConnectionError`.
 - Renamed `RqlDriverError` to `RQLDriverError`.
 - Renamed `RqlClientError` to `RQLClientError`.
 - Renamed `RqlRuntimeError` to `RQLRuntimeError`.
 - Renamed `RqlCompileError` to `RQLCompileError`.
 - Renamed `Js` to `JS`.
 - Renamed `Json` to `JSON`.
 - Renamed `Http` to `HTTP`.
 - Renamed `GeoJson` to `GeoJSON`.
 - Renamed `ToGeoJson` to `ToGeoJSON`.
 - Renamed `WriteChanges` to `ChangeResponse`, this is now a general type and can be used when dealing with changefeeds.
 - Removed depth limit when encoding values using `Expr`

### Removed

 - Removed `CacheSize` and `DataCenter` optional arguments in `TableCreateOpts`.
 - Removed `CacheSize` optional argument from `InsertOpts`

## v0.7.2 - 2015-05-05
### Added
 - Added support for connecting to a server using TLS (#179)

### Fixed
 - Fixed issue causing driver to fail to connect to servers with the HTTP admin interface disabled (#181)
 - Fixed errors in documentation (#182, #184)
 - Fixed RunWrite not closing the cursor (#185)

## v0.7.1 - 2015-04-19
### Changed
- Improved logging of connection errors.

### Fixed
- Fixed bug causing empty times to be inserted into the DB even when the omitempty tag was set.
- Fixed node status refresh loop leaking goroutines.

## v0.7.0 - 2015-03-30

This release includes support for RethinkDB 2.0 and connecting to clusters. To connect to a cluster you should use the new `Addresses` field in `ConnectOpts`, for example:

```go
session, err := r.Connect(r.ConnectOpts{
    Addresses: []string{"localhost:28015", "localhost:28016"},
})
if err != nil {
    log.Fatalln(err.Error())
}
```

Also added was the ability to read from a cursor using a channel, this is especially useful when using changefeeds. For more information see this [gist](https://gist.github.com/dancannon/2865686d163ed78bbc3c)

```go
cursor, err := r.Table("items").Changes()
ch := make(chan map[string]interface{})
cursor.Listen(ch)
```

For more details checkout the [README](https://github.com/dancannon/gorethink/blob/master/README.md) and [godoc](https://godoc.org/github.com/dancannon/gorethink). As always if you have any further questions send me a message on [Gitter](https://gitter.im/dancannon/gorethink).

- Added the ability to connect to multiple nodes, queries are then distributed between these nodes. If a node stops responding then queries stop being sent to this node.
- Added the `DiscoverHosts` optional argument to `ConnectOpts`, when this value is `true` the driver will listen for new nodes added to the cluster.
- Added the `Addresses` optional argument to `ConnectOpts`, this allows the driver to connect to multiple nodes in a cluster.
- Added the `IncludeStates` optional argument to `Changes`.
- Added `MinVal` and `MaxVal` which represent the smallest and largest possible values.
- Added the `Listen` cursor helper function which publishes database results to a channel.
- Added support for optional  arguments for the `Wait` function.
- Added the `Type` function to the `Cursor`, by default this value will be "Cursor" unless using a changefeed.
- Changed the `IndexesOf` function to `OffsetsOf` .
- Changed driver to use the v0.4 protocol (used to use v0.3).
- Fixed geometry tests not properly checking the expected results.
- Fixed bug causing nil pointer panics when using an `Unmarshaler`
- Fixed dropped millisecond precision if given value is too old

## v0.6.3 - 2015-03-04
### Added
- Add `IdentifierFormat` optarg to `TableOpts` (#158)

### Fixed
- Fix struct alignment for ARM and x86-32 builds (#153)
- Fix sprintf format for geometry error message (#157)
- Fix duplicate if block (#159)
- Fix incorrect assertion in decoder tests

## v0.6.2 - 2015-02-15

- Fixed `writeQuery` being too small when sending large queries

## v0.6.1 - 2015-02-13

- Reduce GC by using buffers when reading and writing
- Fixed encoding `time.Time` ignoring millseconds
- Fixed pointers in structs that implement the `Marshaler`/`Unmarshaler` interfaces being ignored

## v0.6.0 - 2015-01-01

There are some major changes to the driver with this release that are not related to the RethinkDB v1.16 release. Please have a read through them:
- Improvements to result decoding by caching reflection calls.
- Finished implementing the `Marshaler`/`Unmarshaler` interfaces
- Connection pool overhauled. There were a couple of issues with connections in the previous releases so this release replaces the `fatih/pool` package with a connection pool based on the `database/sql` connection pool.
- Another change is the removal of the prefetching mechanism as the connection+cursor logic was becoming quite complex and causing bugs, hopefully this will be added back in the near future but for now I am focusing my efforts on ensuring the driver is as stable as possible #130 #137
- Due to the above change the API for connecting has changed slightly (The API is now closer to the `database/sql` API. `ConnectOpts` changes:
  - `MaxActive` renamed to `MaxOpen`
  - `IdleTimeout` renamed to `Timeout`
- `Cursor`s are now only closed automatically when calling either `All` or `One`
- `Exec` now takes `ExecOpts` instead of `RunOpts`. The only difference is that `Exec` has the `NoReply` field

With that out the way here are the v1.16 changes:

- Added `Range` which generates all numbers from a given range
- Added an optional squash argument to the changes command, which lets the server combine multiple changes to the same document (defaults to true)
- Added new admin functions (`Config`, `Rebalance`, `Reconfigure`, `Status`, `Wait`)
- Added support for `SUCCESS_ATOM_FEED`
- Added `MinIndex` + `MaxInde`x functions
- Added `ToJSON` function
- Updated `WriteResponse` type

Since this release has a lot of changes and although I have tested these changes sometimes things fall through the gaps. If you discover any bugs please let me know and I will try to fix them as soon as possible.

## v.0.5.1 - 2014-12-14

- Fixed empty slices being returned as `[]T(nil)` not `[]T{}` #138

## v0.5.0 - 2014-10-06

- Added geospatial terms (`Circle`, `Distance`, `Fill`, `Geojson`, `ToGeojson`, `GetIntersecting`, `GetNearest`, `Includes`, `Intersects`, `Line`, `Point`, `Polygon`, `PolygonSub`)
- Added `UUID` term for generating unique IDs
- Added `AtIndex` term, combines `Nth` and `GetField`
- Added the `Geometry` type, see the types package
- Updated the `BatchConf` field in `RunOpts`, now uses the `BatchOpts` type
- Removed support for the `FieldMapper` interface

Internal Changes

- Fixed encoding performance issues, greatly improves writes/second
- Updated `Next` to zero the destination value every time it is called.

## v0.4.2 - 2014-09-06

- Fixed issue causing `Close` to start an infinite loop
- Tidied up connection closing logic

## v0.4.1 - 2014-09-05

- Fixed bug causing Pseudotypes to not be decoded properly (#117)
- Updated github.com/fatih/pool to v2 (#118)

## v0.4.0 - 2014-08-13

- Updated the driver to support RethinkDB v1.14 (#116)
- Added the Binary data type
- Added the Binary command which takes a `[]byte` or `bytes.Buffer{}` as an argument.
- Added the `BinaryFormat` optional argument to `RunOpts` 
- Added the `GroupFormat` optional argument to `RunOpts` 
- Added the `ArrayLimit` optional argument to `RunOpts` 
- Renamed the `ReturnVals` optional argument to `ReturnChanges` 
- Renamed the `Upsert` optional argument to `Conflict` 
- Added the `IndexRename` command
- Updated `Distinct` to now take the `Index` optional argument (using `DistinctOpts`)

Internal Changes

- Updated to use the new JSON protocol
- Switched the connection pool code to use github.com/fatih/pool
- Added some benchmarks

## v0.3.2 - 2014-08-17

- Fixed issue causing connections not to be closed correctly (#109)
- Fixed issue causing terms in optional arguments to be encoded incorrectly (#114)

## v0.3.1 - 2014-06-14

- Fixed "Token ## not in stream cache" error (#103)
- Changed Exec to no longer use NoReply. It now waits for the server to respond.

## v0.3.0 - 2014-06-26

- Replaced `ResultRows`/`ResultRow` with `Cursor`, `Cursor` has the `Next`, `All` and `One` methods which stores the relevant value in the value pointed at by result. For more information check the examples.
- Changed the time constants (Days and Months) to package globals instead of functions
- Added the `Args` term and changed the arguments for many terms to `args ...interface{}` to allow argument splicing
- Added the `Changes` term and support for the feed response type
- Added the `Random` term
- Added the `Http` term
- The second argument for `Slice` is now optional
- `EqJoin` now accepts a function as its first argument
- `Nth` now returns a selection

## v0.2.0 - 2014-04-13

* Changed `Connect` to use `ConnectOpts` instead of `map[string]interface{}`
* Migrated to new `Group`/`Ungroup` functions, these replace `GroupedMapReduce` and `GroupBy`
* Added new aggregators
* Removed base parameter for `Reduce`
* Added `Object` function
* Added `Upcase`, `Downcase` and `Split` string functions
* Added `GROUPED_DATA` pseudotype
* Fixed query printing

## v0.1.0 - 2013-11-27

* Added noreply writes
* Added the new terms `index_status`, `index_wait` and `sync`
* Added the profile flag to the run functions
* Optional arguments are now structs instead of key, pair strings. Almost all of the struct fields are of type interface{} as they can have terms inside them. For example: `r.TableCreateOpts{ PrimaryKey: r.Expr("index") }`
* Returned arrays are now properly loaded into ResultRows. In the past when running `r.Expr([]interface{}{1,2,3})` would require you to use `RunRow` followed by `Scan`. You can now use `Run` followed by `ScanAll`<|MERGE_RESOLUTION|>--- conflicted
+++ resolved
@@ -11,13 +11,9 @@
  - Added `Shards`, `Replicas` and `PrimaryReplicaTag` optional arguments in `TableCreateOpts`.
  - Added `MultiGroup` and `MultiGroupByIndex` which are equivalent to the running `group` with the `multi` optional argument set to true.
 
-<<<<<<< HEAD
 ### Fixed 
  - Fixed issue causing inconsistent results when unmarshaling query response into structs (#192)
-=======
-### Fixed
  - Fixed issue causing errors when closing a changefeed cursor (#191)
->>>>>>> ba0ec4c2
 
 ### Changed 
  - Renamed `Db` to `DB`.
