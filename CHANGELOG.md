# Change Log
All notable changes to this project will be documented in this file.
This project adheres to [Semantic Versioning](http://semver.org/).

<<<<<<< HEAD
## Unreleased
### Changed
 - Timezones from `time.Time` are now stored in the database, before all times were stored as UTC. To convert a go `time.Time` back to UTC you can call  `t.In(time.UTC)`.

=======
## v1.1.4
>>>>>>> 6468f77f
### Added
 - Added root table terms (`r.TableCreate`, `r.TableList` and `r.TableDrop`)

### Removed
 - Removed `ReadMode` option from `RunOpts` and `ExecOpts` (incorrectly added in v1.1.0)

### Fixed 
 - Fixed `Decode` no longer setting pointer to nil on document not found
 - Fixed panic when `fetchMore` returns an error
 - Fixed deadlock when closing changefeed
 - Fixed stop query incorrectly waiting for response
<<<<<<< HEAD
=======
 - Fixed pointers not to be properly decoded
>>>>>>> 6468f77f

## v1.1.3
### Fixed
 - Fixed pointers not to be properly decoded
 - Fixed queries always timing out when Timeout ConnectOpt is set.

## v1.1.2
### Fixed
 - Fixed issue when encoding some maps

## v1.1.1
### Fixed
 - Corrected protobuf import
 - Fixed documentation
 - Fixed issues with time pseudotype conversion that caused issues with milliseconds

## v1.1.0
### Added
 - Replaced `UseOutdated` with `ReadMode`
 - Added `EmergencyRepair` and `NonVotingReplicaTags` to `ReconfigureOpts`
 - Added `Union` as a root term
 - Added `Branch` as a root term
 - Added `ReadTimeout` and `WriteTimeout` to `RunOpts` and `ExecOpts`
 - Exported `github.com/Sirupsen/logrus.Logger` as `Log`
 - Added support for encoding maps with non-string keys
 - Added 'Round', 'Ceil' and 'Floor' terms
 - Added race detector to CI

### Changed
 - Changed `Timeout` connect argument to only configure the connection timeout.
 - Replaced `Db` with `DB` in `RunOpts` and `ExecOpts` (`Db` still works for now)
 - Made `Cursor` and `Session` safe for concurrent use
 - Replaced `ErrClusterClosed` with `ErrConnectionClosed`

## Deprecated
 - Deprecated `UseOutdated` optional argument
 - Deprecated `Db` in `RunOpt`

### Fixed
 - Fixed race condition in node pool
 - Fixed node refresh issue with RethinkDB 2.1 due to an API change
 - Fixed encoding errors not being returned when running queries

## v1.0.0 - 2015-06-27

1.0.0 is finally here, This is the first stable production ready release of GoRethink!

![GoRethink Logo](https://raw.github.com/wiki/dancannon/gorethink/gopher-and-thinker.png "Golang Gopher and RethinkDB Thinker")

In an attempt to make this library more "idiomatic" some functions have been renamed, for the full list of changes and bug fixes see below.

### Added
 - Added more documentation.
 - Added `Shards`, `Replicas` and `PrimaryReplicaTag` optional arguments in `TableCreateOpts`.
 - Added `MultiGroup` and `MultiGroupByIndex` which are equivalent to the running `group` with the `multi` optional argument set to true.

### Changed 
 - Renamed `Db` to `DB`.
 - Renamed `DbCreate` to `DBCreate`.
 - Renamed `DbDrop` to `DBDrop`.
 - Renamed `RqlConnectionError` to `RQLConnectionError`.
 - Renamed `RqlDriverError` to `RQLDriverError`.
 - Renamed `RqlClientError` to `RQLClientError`.
 - Renamed `RqlRuntimeError` to `RQLRuntimeError`.
 - Renamed `RqlCompileError` to `RQLCompileError`.
 - Renamed `Js` to `JS`.
 - Renamed `Json` to `JSON`.
 - Renamed `Http` to `HTTP`.
 - Renamed `GeoJson` to `GeoJSON`.
 - Renamed `ToGeoJson` to `ToGeoJSON`.
 - Renamed `WriteChanges` to `ChangeResponse`, this is now a general type and can be used when dealing with changefeeds.
 - Removed depth limit when encoding values using `Expr`

### Fixed
 - Fixed issue causing errors when closing a changefeed cursor (#191)
 - Fixed issue causing nodes to remain unhealthy when host discovery is disabled (#195)
 - Fixed issue causing driver to fail when connecting to DB which did not have its canonical address set correctly (#200).
- Fixed ongoing queries not being properly stopped when closing the cursor.

### Removed
 - Removed `CacheSize` and `DataCenter` optional arguments in `TableCreateOpts`.
 - Removed `CacheSize` optional argument from `InsertOpts`

## v0.7.2 - 2015-05-05
### Added
 - Added support for connecting to a server using TLS (#179)

### Fixed
 - Fixed issue causing driver to fail to connect to servers with the HTTP admin interface disabled (#181)
 - Fixed errors in documentation (#182, #184)
 - Fixed RunWrite not closing the cursor (#185)

## v0.7.1 - 2015-04-19
### Changed
- Improved logging of connection errors.

### Fixed
- Fixed bug causing empty times to be inserted into the DB even when the omitempty tag was set.
- Fixed node status refresh loop leaking goroutines.

## v0.7.0 - 2015-03-30

This release includes support for RethinkDB 2.0 and connecting to clusters. To connect to a cluster you should use the new `Addresses` field in `ConnectOpts`, for example:

```go
session, err := r.Connect(r.ConnectOpts{
    Addresses: []string{"localhost:28015", "localhost:28016"},
})
if err != nil {
    log.Fatalln(err.Error())
}
```

Also added was the ability to read from a cursor using a channel, this is especially useful when using changefeeds. For more information see this [gist](https://gist.github.com/dancannon/2865686d163ed78bbc3c)

```go
cursor, err := r.Table("items").Changes()
ch := make(chan map[string]interface{})
cursor.Listen(ch)
```

For more details checkout the [README](https://github.com/dancannon/gorethink/blob/master/README.md) and [godoc](https://godoc.org/github.com/dancannon/gorethink). As always if you have any further questions send me a message on [Gitter](https://gitter.im/dancannon/gorethink).

- Added the ability to connect to multiple nodes, queries are then distributed between these nodes. If a node stops responding then queries stop being sent to this node.
- Added the `DiscoverHosts` optional argument to `ConnectOpts`, when this value is `true` the driver will listen for new nodes added to the cluster.
- Added the `Addresses` optional argument to `ConnectOpts`, this allows the driver to connect to multiple nodes in a cluster.
- Added the `IncludeStates` optional argument to `Changes`.
- Added `MinVal` and `MaxVal` which represent the smallest and largest possible values.
- Added the `Listen` cursor helper function which publishes database results to a channel.
- Added support for optional  arguments for the `Wait` function.
- Added the `Type` function to the `Cursor`, by default this value will be "Cursor" unless using a changefeed.
- Changed the `IndexesOf` function to `OffsetsOf` .
- Changed driver to use the v0.4 protocol (used to use v0.3).
- Fixed geometry tests not properly checking the expected results.
- Fixed bug causing nil pointer panics when using an `Unmarshaler`
- Fixed dropped millisecond precision if given value is too old

## v0.6.3 - 2015-03-04
### Added
- Add `IdentifierFormat` optarg to `TableOpts` (#158)

### Fixed
- Fix struct alignment for ARM and x86-32 builds (#153)
- Fix sprintf format for geometry error message (#157)
- Fix duplicate if block (#159)
- Fix incorrect assertion in decoder tests

## v0.6.2 - 2015-02-15

- Fixed `writeQuery` being too small when sending large queries

## v0.6.1 - 2015-02-13

- Reduce GC by using buffers when reading and writing
- Fixed encoding `time.Time` ignoring millseconds
- Fixed pointers in structs that implement the `Marshaler`/`Unmarshaler` interfaces being ignored

## v0.6.0 - 2015-01-01

There are some major changes to the driver with this release that are not related to the RethinkDB v1.16 release. Please have a read through them:
- Improvements to result decoding by caching reflection calls.
- Finished implementing the `Marshaler`/`Unmarshaler` interfaces
- Connection pool overhauled. There were a couple of issues with connections in the previous releases so this release replaces the `fatih/pool` package with a connection pool based on the `database/sql` connection pool.
- Another change is the removal of the prefetching mechanism as the connection+cursor logic was becoming quite complex and causing bugs, hopefully this will be added back in the near future but for now I am focusing my efforts on ensuring the driver is as stable as possible #130 #137
- Due to the above change the API for connecting has changed slightly (The API is now closer to the `database/sql` API. `ConnectOpts` changes:
  - `MaxActive` renamed to `MaxOpen`
  - `IdleTimeout` renamed to `Timeout`
- `Cursor`s are now only closed automatically when calling either `All` or `One`
- `Exec` now takes `ExecOpts` instead of `RunOpts`. The only difference is that `Exec` has the `NoReply` field

With that out the way here are the v1.16 changes:

- Added `Range` which generates all numbers from a given range
- Added an optional squash argument to the changes command, which lets the server combine multiple changes to the same document (defaults to true)
- Added new admin functions (`Config`, `Rebalance`, `Reconfigure`, `Status`, `Wait`)
- Added support for `SUCCESS_ATOM_FEED`
- Added `MinIndex` + `MaxInde`x functions
- Added `ToJSON` function
- Updated `WriteResponse` type

Since this release has a lot of changes and although I have tested these changes sometimes things fall through the gaps. If you discover any bugs please let me know and I will try to fix them as soon as possible.

## v.0.5.1 - 2014-12-14

- Fixed empty slices being returned as `[]T(nil)` not `[]T{}` #138

## v0.5.0 - 2014-10-06

- Added geospatial terms (`Circle`, `Distance`, `Fill`, `Geojson`, `ToGeojson`, `GetIntersecting`, `GetNearest`, `Includes`, `Intersects`, `Line`, `Point`, `Polygon`, `PolygonSub`)
- Added `UUID` term for generating unique IDs
- Added `AtIndex` term, combines `Nth` and `GetField`
- Added the `Geometry` type, see the types package
- Updated the `BatchConf` field in `RunOpts`, now uses the `BatchOpts` type
- Removed support for the `FieldMapper` interface

Internal Changes

- Fixed encoding performance issues, greatly improves writes/second
- Updated `Next` to zero the destination value every time it is called.

## v0.4.2 - 2014-09-06

- Fixed issue causing `Close` to start an infinite loop
- Tidied up connection closing logic

## v0.4.1 - 2014-09-05

- Fixed bug causing Pseudotypes to not be decoded properly (#117)
- Updated github.com/fatih/pool to v2 (#118)

## v0.4.0 - 2014-08-13

- Updated the driver to support RethinkDB v1.14 (#116)
- Added the Binary data type
- Added the Binary command which takes a `[]byte` or `bytes.Buffer{}` as an argument.
- Added the `BinaryFormat` optional argument to `RunOpts` 
- Added the `GroupFormat` optional argument to `RunOpts` 
- Added the `ArrayLimit` optional argument to `RunOpts` 
- Renamed the `ReturnVals` optional argument to `ReturnChanges` 
- Renamed the `Upsert` optional argument to `Conflict` 
- Added the `IndexRename` command
- Updated `Distinct` to now take the `Index` optional argument (using `DistinctOpts`)

Internal Changes

- Updated to use the new JSON protocol
- Switched the connection pool code to use github.com/fatih/pool
- Added some benchmarks

## v0.3.2 - 2014-08-17

- Fixed issue causing connections not to be closed correctly (#109)
- Fixed issue causing terms in optional arguments to be encoded incorrectly (#114)

## v0.3.1 - 2014-06-14

- Fixed "Token ## not in stream cache" error (#103)
- Changed Exec to no longer use NoReply. It now waits for the server to respond.

## v0.3.0 - 2014-06-26

- Replaced `ResultRows`/`ResultRow` with `Cursor`, `Cursor` has the `Next`, `All` and `One` methods which stores the relevant value in the value pointed at by result. For more information check the examples.
- Changed the time constants (Days and Months) to package globals instead of functions
- Added the `Args` term and changed the arguments for many terms to `args ...interface{}` to allow argument splicing
- Added the `Changes` term and support for the feed response type
- Added the `Random` term
- Added the `Http` term
- The second argument for `Slice` is now optional
- `EqJoin` now accepts a function as its first argument
- `Nth` now returns a selection

## v0.2.0 - 2014-04-13

* Changed `Connect` to use `ConnectOpts` instead of `map[string]interface{}`
* Migrated to new `Group`/`Ungroup` functions, these replace `GroupedMapReduce` and `GroupBy`
* Added new aggregators
* Removed base parameter for `Reduce`
* Added `Object` function
* Added `Upcase`, `Downcase` and `Split` string functions
* Added `GROUPED_DATA` pseudotype
* Fixed query printing

## v0.1.0 - 2013-11-27

* Added noreply writes
* Added the new terms `index_status`, `index_wait` and `sync`
* Added the profile flag to the run functions
* Optional arguments are now structs instead of key, pair strings. Almost all of the struct fields are of type interface{} as they can have terms inside them. For example: `r.TableCreateOpts{ PrimaryKey: r.Expr("index") }`
* Returned arrays are now properly loaded into ResultRows. In the past when running `r.Expr([]interface{}{1,2,3})` would require you to use `RunRow` followed by `Scan`. You can now use `Run` followed by `ScanAll`<|MERGE_RESOLUTION|>--- conflicted
+++ resolved
@@ -2,14 +2,11 @@
 All notable changes to this project will be documented in this file.
 This project adheres to [Semantic Versioning](http://semver.org/).
 
-<<<<<<< HEAD
 ## Unreleased
 ### Changed
  - Timezones from `time.Time` are now stored in the database, before all times were stored as UTC. To convert a go `time.Time` back to UTC you can call  `t.In(time.UTC)`.
 
-=======
 ## v1.1.4
->>>>>>> 6468f77f
 ### Added
  - Added root table terms (`r.TableCreate`, `r.TableList` and `r.TableDrop`)
 
@@ -21,10 +18,7 @@
  - Fixed panic when `fetchMore` returns an error
  - Fixed deadlock when closing changefeed
  - Fixed stop query incorrectly waiting for response
-<<<<<<< HEAD
-=======
  - Fixed pointers not to be properly decoded
->>>>>>> 6468f77f
 
 ## v1.1.3
 ### Fixed
