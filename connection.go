--- conflicted
+++ resolved
@@ -28,11 +28,7 @@
 type Connection struct {
 	host    Host
 	conn    net.Conn
-<<<<<<< HEAD
-=======
-	opts    *ConnectOpts
 	_       [4]byte
->>>>>>> a05fb9f6
 	token   int64
 	cursors map[int64]*Cursor
 	bad     bool
@@ -42,42 +38,19 @@
 }
 
 // Dial closes the previous connection and attempts to connect again.
-<<<<<<< HEAD
 func NewConnection(host Host) (*Connection, error) {
-	conn, err := net.Dial("tcp", host.Address)
-	if err != nil {
-		return nil, RqlConnectionError{err.Error()}
-	}
-=======
-func NewConnection(opts *ConnectOpts) (*Connection, error) {
 	var err error
->>>>>>> a05fb9f6
-
 	// New mysqlConn
 	c := &Connection{
-		opts:    opts,
+		host:    host,
 		cursors: make(map[int64]*Cursor),
 	}
-
-<<<<<<< HEAD
-	// Send the length of the auth key to the server as a 4-byte little-endian-encoded integer
-	if err := binary.Write(conn, binary.LittleEndian, uint32(len(host.AuthKey))); err != nil {
-		return nil, RqlConnectionError{err.Error()}
-	}
-
-	// Send the auth key as an ASCII string
-	// If there is no auth key, skip this step
-	if host.AuthKey != "" {
-		if _, err := io.WriteString(conn, host.AuthKey); err != nil {
-			return nil, RqlConnectionError{err.Error()}
-=======
 	// Connect to Server
-	nd := net.Dialer{Timeout: c.opts.Timeout}
-	c.conn, err = nd.Dial("tcp", c.opts.Address)
-	if err != nil {
-		return nil, err
-	}
-
+	nd := net.Dialer{Timeout: c.host.Timeout}
+	c.conn, err = nd.Dial("tcp", c.host.Address)
+	if err != nil {
+		return nil, err
+	}
 	// Enable TCP Keepalives on TCP connections
 	if tc, ok := c.conn.(*net.TCPConn); ok {
 		if err := tc.SetKeepAlive(true); err != nil {
@@ -85,32 +58,20 @@
 			c.conn.Close()
 			c.conn = nil
 			return nil, err
->>>>>>> a05fb9f6
-		}
-	}
-
+		}
+	}
 	c.buf = newBuffer(c.conn)
-
 	// Send handshake request
 	if err = c.writeHandshakeReq(); err != nil {
 		c.Close()
 		return nil, err
 	}
-
-<<<<<<< HEAD
-	c := &Connection{
-		host:    host,
-		conn:    conn,
-		cursors: make(map[int64]*Cursor),
-=======
 	// Read handshake response
 	err = c.readHandshakeSuccess()
 	if err != nil {
 		c.Close()
 		return nil, err
->>>>>>> a05fb9f6
-	}
-
+	}
 	return c, nil
 }
 
