// This code is based on encoding/json and gorilla/schema

package encoding

import (
<<<<<<< HEAD
=======

	// "errors"

>>>>>>> 843187dc
	"errors"
	"reflect"
	"runtime"

	"sync"
)

var byteSliceType = reflect.TypeOf([]byte(nil))

type decoderFunc func(dv reflect.Value, sv reflect.Value)

// Decode decodes map[string]interface{} into a struct. The first parameter
// must be a pointer.
func Decode(dst interface{}, src interface{}) (err error) {
	defer func() {
		if r := recover(); r != nil {
			if _, ok := r.(runtime.Error); ok {
				panic(r)
			}
			if v, ok := r.(string); ok {
				err = errors.New(v)
			} else {
				err = r.(error)
			}
		}
	}()

	dv := reflect.ValueOf(dst)
	sv := reflect.ValueOf(src)
	if dv.Kind() != reflect.Ptr {
		return &DecodeTypeError{
			DestType: dv.Type(),
			SrcType:  sv.Type(),
			Reason:   "must be a pointer",
		}
	}

	dv = dv.Elem()
	if !dv.CanAddr() {
		return &DecodeTypeError{
			DestType: dv.Type(),
			SrcType:  sv.Type(),
			Reason:   "must be addressable",
		}
	}

	decode(dv, sv)
	return nil
}

// decode decodes the source value into the destination value
func decode(dv, sv reflect.Value) {
	valueDecoder(dv, sv)(dv, sv)
}

type decoderCacheKey struct {
	dt, st reflect.Type
}

var decoderCache struct {
	sync.RWMutex
	m map[decoderCacheKey]decoderFunc
}

func valueDecoder(dv, sv reflect.Value) decoderFunc {
	if !sv.IsValid() {
		return invalidValueDecoder
	}
	return typeDecoder(dv.Type(), sv.Type())
}

func typeDecoder(dt, st reflect.Type) decoderFunc {
	decoderCache.RLock()
	f := decoderCache.m[decoderCacheKey{dt, st}]
	decoderCache.RUnlock()
	if f != nil {
		return f
	}

	// To deal with recursive types, populate the map with an
	// indirect func before we build it. This type waits on the
	// real func (f) to be ready and then calls it.  This indirect
	// func is only used for recursive types.
	decoderCache.Lock()
	var wg sync.WaitGroup
	wg.Add(1)
	decoderCache.m[decoderCacheKey{dt, st}] = func(dv, sv reflect.Value) {
		wg.Wait()
		f(dv, sv)
	}
	decoderCache.Unlock()

	// Compute fields without lock.
	// Might duplicate effort but won't hold other computations back.
	f = newTypeDecoder(dt, st, true)
	wg.Done()
	decoderCache.Lock()
	decoderCache.m[decoderCacheKey{dt, st}] = f
	decoderCache.Unlock()
	return f
}

// indirect walks down v allocating pointers as needed,
// until it gets to a non-pointer.
func indirect(v reflect.Value, decodeNull bool) reflect.Value {
	// If v is a named type and is addressable,
	// start with its address, so that if the type has pointer methods,
	// we find them.
	if v.Kind() != reflect.Ptr && v.Type().Name() != "" && v.CanAddr() {
		v = v.Addr()
	}
	for {
		// Load value from interface, but only if the result will be
		// usefully addressable.
		if v.Kind() == reflect.Interface && !v.IsNil() {
			e := v.Elem()
			if e.Kind() == reflect.Ptr && !e.IsNil() && (!decodeNull || e.Elem().Kind() == reflect.Ptr) {
				v = e
				continue
			}
		}

		if v.Kind() != reflect.Ptr {
			break
		}

		if v.IsNil() {
			v.Set(reflect.New(v.Type().Elem()))
		}
		v = v.Elem()
	}
	return v
}<|MERGE_RESOLUTION|>--- conflicted
+++ resolved
@@ -1,18 +1,9 @@
-// This code is based on encoding/json and gorilla/schema
-
 package encoding
 
 import (
-<<<<<<< HEAD
-=======
-
-	// "errors"
-
->>>>>>> 843187dc
 	"errors"
 	"reflect"
 	"runtime"
-
 	"sync"
 )
 
