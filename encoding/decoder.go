package encoding

import (
	"errors"
	"reflect"
	"runtime"
	"sync"
)

var byteSliceType = reflect.TypeOf([]byte(nil))

type decoderFunc func(dv reflect.Value, sv reflect.Value)

// Decode decodes map[string]interface{} into a struct. The first parameter
// must be a pointer.
func Decode(dst interface{}, src interface{}) (err error) {
	defer func() {
		if r := recover(); r != nil {
			if _, ok := r.(runtime.Error); ok {
				panic(r)
			}
			if v, ok := r.(string); ok {
				err = errors.New(v)
			} else {
				err = r.(error)
			}
		}
	}()

	dv := reflect.ValueOf(dst)
	sv := reflect.ValueOf(src)
<<<<<<< HEAD
	if dv.Kind() != reflect.Ptr || dv.IsNil() {
		return &InvalidDecodeError{reflect.TypeOf(dst)}
	}

	decode(dv, sv)

	return nil
}

// decode decodes the source value into the destination value
func decode(dv, sv reflect.Value) {
	if dv.IsValid() {
		val := indirect(dv, false)
		val.Set(reflect.Zero(val.Type()))
	}

	if dv.IsValid() && sv.IsValid() {
		// Ensure that the source value has the correct type of parsing
		if sv.Kind() == reflect.Interface {
			sv = reflect.ValueOf(sv.Interface())
		}

		switch sv.Kind() {
		default:
			decodeLiteral(dv, sv)
		case reflect.Slice, reflect.Array:
			decodeArray(dv, sv)
		case reflect.Map:
			decodeObject(dv, sv)
		case reflect.Struct:
			dv = indirect(dv, false)
			dv.Set(sv)
=======
	if dv.Kind() != reflect.Ptr {
		return &DecodeTypeError{
			DestType: dv.Type(),
			SrcType:  sv.Type(),
			Reason:   "must be a pointer",
>>>>>>> 1e55ad9a
		}
	}

<<<<<<< HEAD
	// Attempt to convert the value from the source type to the destination type
	switch value := sv.Interface().(type) {
	case nil:
		switch dv.Kind() {
		case reflect.Interface, reflect.Ptr, reflect.Map, reflect.Slice:
			dv.Set(reflect.Zero(dv.Type()))
		}
	case bool:
		switch dv.Kind() {
		default:
			panic(&DecodeTypeError{"bool", dv.Type()})
			return
		case reflect.Bool:
			dv.SetBool(value)
		case reflect.String:
			dv.SetString(strconv.FormatBool(value))
		case reflect.Interface:
			if dv.NumMethod() == 0 {
				dv.Set(reflect.ValueOf(value))
			} else {
				panic(&DecodeTypeError{"bool", dv.Type()})
				return
			}
		}

	case string:
		switch dv.Kind() {
		default:
			panic(&DecodeTypeError{"string", dv.Type()})
			return
		case reflect.String:
			dv.SetString(value)
		case reflect.Bool:
			b, err := strconv.ParseBool(value)
			if err != nil {
				panic(&DecodeTypeError{"string", dv.Type()})
				return
			}
			dv.SetBool(b)
		case reflect.Int, reflect.Int8, reflect.Int16, reflect.Int32, reflect.Int64:
			n, err := strconv.ParseInt(value, 10, 64)
			if err != nil || dv.OverflowInt(n) {
				panic(&DecodeTypeError{"string", dv.Type()})
				return
			}
			dv.SetInt(n)
		case reflect.Uint, reflect.Uint8, reflect.Uint16, reflect.Uint32, reflect.Uint64, reflect.Uintptr:
			n, err := strconv.ParseUint(value, 10, 64)
			if err != nil || dv.OverflowUint(n) {
				panic(&DecodeTypeError{"string", dv.Type()})
				return
			}
			dv.SetUint(n)
		case reflect.Float32, reflect.Float64:
			n, err := strconv.ParseFloat(value, 64)
			if err != nil || dv.OverflowFloat(n) {
				panic(&DecodeTypeError{"string", dv.Type()})
				return
			}
			dv.SetFloat(n)
		case reflect.Interface:
			if dv.NumMethod() == 0 {
				dv.Set(reflect.ValueOf(string(value)))
			} else {
				panic(&DecodeTypeError{"string", dv.Type()})
				return
			}
		}

	case int, int8, int16, int32, int64:
		switch dv.Kind() {
		default:
			panic(&DecodeTypeError{"int", dv.Type()})
			return
		case reflect.Interface:
			if dv.NumMethod() != 0 {
				panic(&DecodeTypeError{"int", dv.Type()})
				return
			}
			dv.Set(reflect.ValueOf(value))

		case reflect.Int, reflect.Int8, reflect.Int16, reflect.Int32, reflect.Int64:
			dv.SetInt(int64(reflect.ValueOf(value).Int()))
		case reflect.Uint, reflect.Uint8, reflect.Uint16, reflect.Uint32, reflect.Uint64, reflect.Uintptr:
			dv.SetUint(uint64(reflect.ValueOf(value).Int()))
		case reflect.Float32, reflect.Float64:
			dv.SetFloat(float64(reflect.ValueOf(value).Int()))
		case reflect.String:
			dv.SetString(strconv.FormatInt(int64(reflect.ValueOf(value).Int()), 10))
		}
	case uint, uint8, uint16, uint32, uint64:
		switch dv.Kind() {
		default:
			panic(&DecodeTypeError{"uint", dv.Type()})
			return
		case reflect.Interface:
			if dv.NumMethod() != 0 {
				panic(&DecodeTypeError{"uint", dv.Type()})
				return
			}
			dv.Set(reflect.ValueOf(value))

		case reflect.Int, reflect.Int8, reflect.Int16, reflect.Int32, reflect.Int64:
			dv.SetInt(int64(reflect.ValueOf(value).Uint()))
		case reflect.Uint, reflect.Uint8, reflect.Uint16, reflect.Uint32, reflect.Uint64, reflect.Uintptr:
			dv.SetUint(uint64(reflect.ValueOf(value).Uint()))
		case reflect.Float32, reflect.Float64:
			dv.SetFloat(float64(reflect.ValueOf(value).Uint()))
		case reflect.String:
			dv.SetString(strconv.FormatUint(uint64(reflect.ValueOf(value).Uint()), 10))
		}
	case float32, float64:
		switch dv.Kind() {
		default:
			panic(&DecodeTypeError{"float", dv.Type()})
			return
		case reflect.Interface:
			if dv.NumMethod() != 0 {
				panic(&DecodeTypeError{"float", dv.Type()})
				return
			}
			dv.Set(reflect.ValueOf(value))

		case reflect.Int, reflect.Int8, reflect.Int16, reflect.Int32, reflect.Int64:
			dv.SetInt(int64(reflect.ValueOf(value).Float()))
		case reflect.Uint, reflect.Uint8, reflect.Uint16, reflect.Uint32, reflect.Uint64, reflect.Uintptr:
			dv.SetUint(uint64(reflect.ValueOf(value).Float()))
		case reflect.Float32, reflect.Float64:
			dv.SetFloat(float64(reflect.ValueOf(value).Float()))
		case reflect.String:
			dv.SetString(strconv.FormatFloat(float64(reflect.ValueOf(value).Float()), 'g', -1, 64))
		}
	default:
		panic(&DecodeTypeError{sv.Type().String(), dv.Type()})
		return
	}

	return
}

// decodeArray decodes the source value into the destination value. This function
// is used when the source value is a slice or array.
func decodeArray(dv reflect.Value, sv reflect.Value) {
	dv = indirect(dv, false)
	dt := dv.Type()

	// Ensure that the dest is also a slice or array
	switch dt.Kind() {
	case reflect.Interface:
		if dv.NumMethod() == 0 {
			// Decoding into nil interface?  Switch to non-reflect code.
			dv.Set(reflect.ValueOf(decodeArrayInterface(sv)))

			return
		}
		// Otherwise it's invalid.
		fallthrough
	default:
		panic(&DecodeTypeError{"array", dv.Type()})
		return
	case reflect.Array:
	case reflect.Slice:
		if sv.Type() == byteSliceType {
			dv.SetBytes(sv.Bytes())
			return
		}

		newdv := reflect.MakeSlice(dv.Type(), dv.Len(), dv.Cap())
		dv.Set(newdv)

		break
	}

	// Iterate through the slice/array and decode each element before adding it
	// to the dest slice/array
	i := 0
	for i < sv.Len() {
		if dv.Kind() == reflect.Slice {
			// Get element of array, growing if necessary.
			if i >= dv.Cap() {
				newcap := dv.Cap() + dv.Cap()/2
				if newcap < 4 {
					newcap = 4
				}
				newdv := reflect.MakeSlice(dv.Type(), dv.Len(), newcap)
				reflect.Copy(newdv, dv)
				dv.Set(newdv)
			}
			if i >= dv.Len() {
				dv.SetLen(i + 1)
			}
		}

		if i < dv.Len() {
			// Decode into element.
			decode(dv.Index(i), sv.Index(i))
		} else {
			// Ran out of fixed array: skip.
			decode(reflect.Value{}, sv.Index(i))
		}

		i++
	}

	// Ensure that the destination is the correct size
	if i < dv.Len() {
		if dv.Kind() == reflect.Array {
			// Array.  Zero the rest.
			z := reflect.Zero(dv.Type().Elem())
			for ; i < dv.Len(); i++ {
				dv.Index(i).Set(z)
			}
		} else {
			dv.SetLen(i)
		}
	}
}

// decodeObject decodes the source value into the destination value. This function
// is used when the source value is a map or struct.
func decodeObject(dv reflect.Value, sv reflect.Value) (err error) {
	dv = indirect(dv, false)
	dt := dv.Type()

	// Decoding into nil interface?  Switch to non-reflect code.
	if dv.Kind() == reflect.Interface && dv.NumMethod() == 0 {
		dv.Set(reflect.ValueOf(decodeObjectInterface(sv)))
		return nil
	}

	// Check type of target: struct or map[string]T
	switch dv.Kind() {
	case reflect.Map:
		// map must have string kind
		if dt.Key().Kind() != reflect.String {
			panic(&DecodeTypeError{"object", dv.Type()})
			break
		}
		if dv.IsNil() {
			dv.Set(reflect.MakeMap(dt))
		}
	case reflect.Struct:
	default:
		panic(&DecodeTypeError{"object", dv.Type()})
		return
	}

	var mapElem reflect.Value

	for _, key := range sv.MapKeys() {
		var subdv reflect.Value
		var subsv reflect.Value = sv.MapIndex(key)

		skey := key.Interface().(string)

		if dv.Kind() == reflect.Map {
			elemType := dv.Type().Elem()
			if !mapElem.IsValid() {
				mapElem = reflect.New(elemType).Elem()
			} else {
				mapElem.Set(reflect.Zero(elemType))
			}
			subdv = mapElem
		} else {
			var f *field
			fields := cachedTypeFields(dv.Type())
			for i := range fields {
				ff := &fields[i]
				if ff.name == skey {
					f = ff
					break
				}
				if f == nil && strings.EqualFold(ff.name, skey) {
					f = ff
				}
			}
			if f != nil {
				subdv = dv
				for _, i := range f.index {
					if subdv.Kind() == reflect.Ptr {
						if subdv.IsNil() {
							subdv.Set(reflect.New(subdv.Type().Elem()))
						}
						subdv = subdv.Elem()
					}
					subdv = subdv.Field(i)
				}
			}
		}

		decode(subdv, subsv)

		if dv.Kind() == reflect.Map {
			kv := reflect.ValueOf(skey)
			dv.SetMapIndex(kv, subdv)
=======
	dv = dv.Elem()
	if !dv.CanAddr() {
		return &DecodeTypeError{
			DestType: dv.Type(),
			SrcType:  sv.Type(),
			Reason:   "must be addressable",
>>>>>>> 1e55ad9a
		}
	}

	decode(dv, sv)
	return nil
}

// decode decodes the source value into the destination value
func decode(dv, sv reflect.Value) {
	valueDecoder(dv, sv)(dv, sv)
}

type decoderCacheKey struct {
	dt, st reflect.Type
}

var decoderCache struct {
	sync.RWMutex
	m map[decoderCacheKey]decoderFunc
}

func valueDecoder(dv, sv reflect.Value) decoderFunc {
	if !sv.IsValid() {
		return invalidValueDecoder
	}
	return typeDecoder(dv.Type(), sv.Type())
}

func typeDecoder(dt, st reflect.Type) decoderFunc {
	decoderCache.RLock()
	f := decoderCache.m[decoderCacheKey{dt, st}]
	decoderCache.RUnlock()
	if f != nil {
		return f
	}

	// To deal with recursive types, populate the map with an
	// indirect func before we build it. This type waits on the
	// real func (f) to be ready and then calls it.  This indirect
	// func is only used for recursive types.
	decoderCache.Lock()
	var wg sync.WaitGroup
	wg.Add(1)
	decoderCache.m[decoderCacheKey{dt, st}] = func(dv, sv reflect.Value) {
		wg.Wait()
		f(dv, sv)
	}
	decoderCache.Unlock()

	// Compute fields without lock.
	// Might duplicate effort but won't hold other computations back.
	f = newTypeDecoder(dt, st, true)
	wg.Done()
	decoderCache.Lock()
	decoderCache.m[decoderCacheKey{dt, st}] = f
	decoderCache.Unlock()
	return f
}

// indirect walks down v allocating pointers as needed,
// until it gets to a non-pointer.
func indirect(v reflect.Value, decodeNull bool) reflect.Value {
	// If v is a named type and is addressable,
	// start with its address, so that if the type has pointer methods,
	// we find them.
	if v.Kind() != reflect.Ptr && v.Type().Name() != "" && v.CanAddr() {
		v = v.Addr()
	}
	for {
		// Load value from interface, but only if the result will be
		// usefully addressable.
		if v.Kind() == reflect.Interface && !v.IsNil() {
			e := v.Elem()
			if e.Kind() == reflect.Ptr && !e.IsNil() && (!decodeNull || e.Elem().Kind() == reflect.Ptr) {
				v = e
				continue
			}
		}

		if v.Kind() != reflect.Ptr {
			break
		}

		if v.IsNil() {
			v.Set(reflect.New(v.Type().Elem()))
		}
		v = v.Elem()
	}
	return v
}<|MERGE_RESOLUTION|>--- conflicted
+++ resolved
@@ -29,353 +29,20 @@
 
 	dv := reflect.ValueOf(dst)
 	sv := reflect.ValueOf(src)
-<<<<<<< HEAD
-	if dv.Kind() != reflect.Ptr || dv.IsNil() {
-		return &InvalidDecodeError{reflect.TypeOf(dst)}
-	}
-
-	decode(dv, sv)
-
-	return nil
-}
-
-// decode decodes the source value into the destination value
-func decode(dv, sv reflect.Value) {
-	if dv.IsValid() {
-		val := indirect(dv, false)
-		val.Set(reflect.Zero(val.Type()))
-	}
-
-	if dv.IsValid() && sv.IsValid() {
-		// Ensure that the source value has the correct type of parsing
-		if sv.Kind() == reflect.Interface {
-			sv = reflect.ValueOf(sv.Interface())
-		}
-
-		switch sv.Kind() {
-		default:
-			decodeLiteral(dv, sv)
-		case reflect.Slice, reflect.Array:
-			decodeArray(dv, sv)
-		case reflect.Map:
-			decodeObject(dv, sv)
-		case reflect.Struct:
-			dv = indirect(dv, false)
-			dv.Set(sv)
-=======
 	if dv.Kind() != reflect.Ptr {
 		return &DecodeTypeError{
 			DestType: dv.Type(),
 			SrcType:  sv.Type(),
 			Reason:   "must be a pointer",
->>>>>>> 1e55ad9a
 		}
 	}
 
-<<<<<<< HEAD
-	// Attempt to convert the value from the source type to the destination type
-	switch value := sv.Interface().(type) {
-	case nil:
-		switch dv.Kind() {
-		case reflect.Interface, reflect.Ptr, reflect.Map, reflect.Slice:
-			dv.Set(reflect.Zero(dv.Type()))
-		}
-	case bool:
-		switch dv.Kind() {
-		default:
-			panic(&DecodeTypeError{"bool", dv.Type()})
-			return
-		case reflect.Bool:
-			dv.SetBool(value)
-		case reflect.String:
-			dv.SetString(strconv.FormatBool(value))
-		case reflect.Interface:
-			if dv.NumMethod() == 0 {
-				dv.Set(reflect.ValueOf(value))
-			} else {
-				panic(&DecodeTypeError{"bool", dv.Type()})
-				return
-			}
-		}
-
-	case string:
-		switch dv.Kind() {
-		default:
-			panic(&DecodeTypeError{"string", dv.Type()})
-			return
-		case reflect.String:
-			dv.SetString(value)
-		case reflect.Bool:
-			b, err := strconv.ParseBool(value)
-			if err != nil {
-				panic(&DecodeTypeError{"string", dv.Type()})
-				return
-			}
-			dv.SetBool(b)
-		case reflect.Int, reflect.Int8, reflect.Int16, reflect.Int32, reflect.Int64:
-			n, err := strconv.ParseInt(value, 10, 64)
-			if err != nil || dv.OverflowInt(n) {
-				panic(&DecodeTypeError{"string", dv.Type()})
-				return
-			}
-			dv.SetInt(n)
-		case reflect.Uint, reflect.Uint8, reflect.Uint16, reflect.Uint32, reflect.Uint64, reflect.Uintptr:
-			n, err := strconv.ParseUint(value, 10, 64)
-			if err != nil || dv.OverflowUint(n) {
-				panic(&DecodeTypeError{"string", dv.Type()})
-				return
-			}
-			dv.SetUint(n)
-		case reflect.Float32, reflect.Float64:
-			n, err := strconv.ParseFloat(value, 64)
-			if err != nil || dv.OverflowFloat(n) {
-				panic(&DecodeTypeError{"string", dv.Type()})
-				return
-			}
-			dv.SetFloat(n)
-		case reflect.Interface:
-			if dv.NumMethod() == 0 {
-				dv.Set(reflect.ValueOf(string(value)))
-			} else {
-				panic(&DecodeTypeError{"string", dv.Type()})
-				return
-			}
-		}
-
-	case int, int8, int16, int32, int64:
-		switch dv.Kind() {
-		default:
-			panic(&DecodeTypeError{"int", dv.Type()})
-			return
-		case reflect.Interface:
-			if dv.NumMethod() != 0 {
-				panic(&DecodeTypeError{"int", dv.Type()})
-				return
-			}
-			dv.Set(reflect.ValueOf(value))
-
-		case reflect.Int, reflect.Int8, reflect.Int16, reflect.Int32, reflect.Int64:
-			dv.SetInt(int64(reflect.ValueOf(value).Int()))
-		case reflect.Uint, reflect.Uint8, reflect.Uint16, reflect.Uint32, reflect.Uint64, reflect.Uintptr:
-			dv.SetUint(uint64(reflect.ValueOf(value).Int()))
-		case reflect.Float32, reflect.Float64:
-			dv.SetFloat(float64(reflect.ValueOf(value).Int()))
-		case reflect.String:
-			dv.SetString(strconv.FormatInt(int64(reflect.ValueOf(value).Int()), 10))
-		}
-	case uint, uint8, uint16, uint32, uint64:
-		switch dv.Kind() {
-		default:
-			panic(&DecodeTypeError{"uint", dv.Type()})
-			return
-		case reflect.Interface:
-			if dv.NumMethod() != 0 {
-				panic(&DecodeTypeError{"uint", dv.Type()})
-				return
-			}
-			dv.Set(reflect.ValueOf(value))
-
-		case reflect.Int, reflect.Int8, reflect.Int16, reflect.Int32, reflect.Int64:
-			dv.SetInt(int64(reflect.ValueOf(value).Uint()))
-		case reflect.Uint, reflect.Uint8, reflect.Uint16, reflect.Uint32, reflect.Uint64, reflect.Uintptr:
-			dv.SetUint(uint64(reflect.ValueOf(value).Uint()))
-		case reflect.Float32, reflect.Float64:
-			dv.SetFloat(float64(reflect.ValueOf(value).Uint()))
-		case reflect.String:
-			dv.SetString(strconv.FormatUint(uint64(reflect.ValueOf(value).Uint()), 10))
-		}
-	case float32, float64:
-		switch dv.Kind() {
-		default:
-			panic(&DecodeTypeError{"float", dv.Type()})
-			return
-		case reflect.Interface:
-			if dv.NumMethod() != 0 {
-				panic(&DecodeTypeError{"float", dv.Type()})
-				return
-			}
-			dv.Set(reflect.ValueOf(value))
-
-		case reflect.Int, reflect.Int8, reflect.Int16, reflect.Int32, reflect.Int64:
-			dv.SetInt(int64(reflect.ValueOf(value).Float()))
-		case reflect.Uint, reflect.Uint8, reflect.Uint16, reflect.Uint32, reflect.Uint64, reflect.Uintptr:
-			dv.SetUint(uint64(reflect.ValueOf(value).Float()))
-		case reflect.Float32, reflect.Float64:
-			dv.SetFloat(float64(reflect.ValueOf(value).Float()))
-		case reflect.String:
-			dv.SetString(strconv.FormatFloat(float64(reflect.ValueOf(value).Float()), 'g', -1, 64))
-		}
-	default:
-		panic(&DecodeTypeError{sv.Type().String(), dv.Type()})
-		return
-	}
-
-	return
-}
-
-// decodeArray decodes the source value into the destination value. This function
-// is used when the source value is a slice or array.
-func decodeArray(dv reflect.Value, sv reflect.Value) {
-	dv = indirect(dv, false)
-	dt := dv.Type()
-
-	// Ensure that the dest is also a slice or array
-	switch dt.Kind() {
-	case reflect.Interface:
-		if dv.NumMethod() == 0 {
-			// Decoding into nil interface?  Switch to non-reflect code.
-			dv.Set(reflect.ValueOf(decodeArrayInterface(sv)))
-
-			return
-		}
-		// Otherwise it's invalid.
-		fallthrough
-	default:
-		panic(&DecodeTypeError{"array", dv.Type()})
-		return
-	case reflect.Array:
-	case reflect.Slice:
-		if sv.Type() == byteSliceType {
-			dv.SetBytes(sv.Bytes())
-			return
-		}
-
-		newdv := reflect.MakeSlice(dv.Type(), dv.Len(), dv.Cap())
-		dv.Set(newdv)
-
-		break
-	}
-
-	// Iterate through the slice/array and decode each element before adding it
-	// to the dest slice/array
-	i := 0
-	for i < sv.Len() {
-		if dv.Kind() == reflect.Slice {
-			// Get element of array, growing if necessary.
-			if i >= dv.Cap() {
-				newcap := dv.Cap() + dv.Cap()/2
-				if newcap < 4 {
-					newcap = 4
-				}
-				newdv := reflect.MakeSlice(dv.Type(), dv.Len(), newcap)
-				reflect.Copy(newdv, dv)
-				dv.Set(newdv)
-			}
-			if i >= dv.Len() {
-				dv.SetLen(i + 1)
-			}
-		}
-
-		if i < dv.Len() {
-			// Decode into element.
-			decode(dv.Index(i), sv.Index(i))
-		} else {
-			// Ran out of fixed array: skip.
-			decode(reflect.Value{}, sv.Index(i))
-		}
-
-		i++
-	}
-
-	// Ensure that the destination is the correct size
-	if i < dv.Len() {
-		if dv.Kind() == reflect.Array {
-			// Array.  Zero the rest.
-			z := reflect.Zero(dv.Type().Elem())
-			for ; i < dv.Len(); i++ {
-				dv.Index(i).Set(z)
-			}
-		} else {
-			dv.SetLen(i)
-		}
-	}
-}
-
-// decodeObject decodes the source value into the destination value. This function
-// is used when the source value is a map or struct.
-func decodeObject(dv reflect.Value, sv reflect.Value) (err error) {
-	dv = indirect(dv, false)
-	dt := dv.Type()
-
-	// Decoding into nil interface?  Switch to non-reflect code.
-	if dv.Kind() == reflect.Interface && dv.NumMethod() == 0 {
-		dv.Set(reflect.ValueOf(decodeObjectInterface(sv)))
-		return nil
-	}
-
-	// Check type of target: struct or map[string]T
-	switch dv.Kind() {
-	case reflect.Map:
-		// map must have string kind
-		if dt.Key().Kind() != reflect.String {
-			panic(&DecodeTypeError{"object", dv.Type()})
-			break
-		}
-		if dv.IsNil() {
-			dv.Set(reflect.MakeMap(dt))
-		}
-	case reflect.Struct:
-	default:
-		panic(&DecodeTypeError{"object", dv.Type()})
-		return
-	}
-
-	var mapElem reflect.Value
-
-	for _, key := range sv.MapKeys() {
-		var subdv reflect.Value
-		var subsv reflect.Value = sv.MapIndex(key)
-
-		skey := key.Interface().(string)
-
-		if dv.Kind() == reflect.Map {
-			elemType := dv.Type().Elem()
-			if !mapElem.IsValid() {
-				mapElem = reflect.New(elemType).Elem()
-			} else {
-				mapElem.Set(reflect.Zero(elemType))
-			}
-			subdv = mapElem
-		} else {
-			var f *field
-			fields := cachedTypeFields(dv.Type())
-			for i := range fields {
-				ff := &fields[i]
-				if ff.name == skey {
-					f = ff
-					break
-				}
-				if f == nil && strings.EqualFold(ff.name, skey) {
-					f = ff
-				}
-			}
-			if f != nil {
-				subdv = dv
-				for _, i := range f.index {
-					if subdv.Kind() == reflect.Ptr {
-						if subdv.IsNil() {
-							subdv.Set(reflect.New(subdv.Type().Elem()))
-						}
-						subdv = subdv.Elem()
-					}
-					subdv = subdv.Field(i)
-				}
-			}
-		}
-
-		decode(subdv, subsv)
-
-		if dv.Kind() == reflect.Map {
-			kv := reflect.ValueOf(skey)
-			dv.SetMapIndex(kv, subdv)
-=======
 	dv = dv.Elem()
 	if !dv.CanAddr() {
 		return &DecodeTypeError{
 			DestType: dv.Type(),
 			SrcType:  sv.Type(),
 			Reason:   "must be addressable",
->>>>>>> 1e55ad9a
 		}
 	}
 
